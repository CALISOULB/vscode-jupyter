--- conflicted
+++ resolved
@@ -1,757 +1,752 @@
-// Copyright (c) Microsoft Corporation. All rights reserved.
-// Licensed under the MIT License.
-'use strict';
-import { nbformat } from '@jupyterlab/coreutils';
-import { Session } from '@jupyterlab/services';
-import { Kernel, KernelMessage } from '@jupyterlab/services/lib/kernel';
-import { JSONObject } from '@phosphor/coreutils';
-import { Observable } from 'rxjs/Observable';
-import { CancellationToken, CodeLens, CodeLensProvider, DebugSession, Disposable, Event, Range, TextDocument, TextEditor, Uri, WebviewPanel } from 'vscode';
-import { ServerStatus } from '../../datascience-ui/interactive-common/mainState';
-import { ICommandManager } from '../common/application/types';
-import { ExecutionResult, ObservableExecutionResult, SpawnOptions } from '../common/process/types';
-import { IAsyncDisposable, IDataScienceSettings, IDisposable } from '../common/types';
-import { StopWatch } from '../common/utils/stopWatch';
-import { PythonInterpreter } from '../interpreter/contracts';
-import { JupyterCommands } from './constants';
-import { NotebookModelChange } from './interactive-common/interactiveWindowTypes';
-import { JupyterServerInfo } from './jupyter/jupyterConnection';
-import { JupyterInstallError } from './jupyter/jupyterInstallError';
-import { JupyterKernelSpec } from './jupyter/kernels/jupyterKernelSpec';
-import { LiveKernelModel } from './jupyter/kernels/types';
-
-// tslint:disable-next-line:no-any
-export type PromiseFunction = (...any: any[]) => Promise<any>;
-
-// Main interface
-export const IDataScience = Symbol('IDataScience');
-export interface IDataScience extends Disposable {
-    activationStartTime: number;
-    activate(): Promise<void>;
-}
-
-export const IDataScienceCommandListener = Symbol('IDataScienceCommandListener');
-export interface IDataScienceCommandListener {
-    register(commandManager: ICommandManager): void;
-}
-
-// Connection information for talking to a jupyter notebook process
-export interface IConnection extends Disposable {
-    readonly baseUrl: string;
-    readonly token: string;
-    readonly hostName: string;
-    readonly localLaunch: boolean;
-    localProcExitCode: number | undefined;
-    disconnected: Event<number>;
-    allowUnauthorized?: boolean;
-}
-
-export enum InterruptResult {
-    Success = 0,
-    TimedOut = 1,
-    Restarted = 2
-}
-
-// Information used to launch a notebook server
-export interface INotebookServerLaunchInfo {
-    connectionInfo: IConnection;
-    /**
-     * The python interpreter associated with the kernel.
-     *
-     * @type {(PythonInterpreter | undefined)}
-     * @memberof INotebookServerLaunchInfo
-     */
-    interpreter: PythonInterpreter | undefined;
-    uri: string | undefined; // Different from the connectionInfo as this is the setting used, not the result
-    kernelSpec: IJupyterKernelSpec | undefined | LiveKernelModel;
-    workingDir: string | undefined;
-    purpose: string | undefined; // Purpose this server is for
-    enableDebugging: boolean | undefined; // If we should enable debugging for this server
-}
-
-export interface INotebookCompletion {
-    matches: ReadonlyArray<string>;
-    cursor: {
-        start: number;
-        end: number;
-    };
-    metadata: {};
-}
-
-// Talks to a jupyter ipython kernel to retrieve data for cells
-export const INotebookServer = Symbol('INotebookServer');
-export interface INotebookServer extends IAsyncDisposable {
-    readonly id: string;
-    createNotebook(resource: Uri, notebookMetadata?: nbformat.INotebookMetadata, cancelToken?: CancellationToken): Promise<INotebook>;
-    getNotebook(resource: Uri): Promise<INotebook | undefined>;
-    connect(launchInfo: INotebookServerLaunchInfo, cancelToken?: CancellationToken): Promise<void>;
-    getConnectionInfo(): IConnection | undefined;
-    waitForConnect(): Promise<INotebookServerLaunchInfo | undefined>;
-    shutdown(): Promise<void>;
-}
-
-export interface INotebook extends IAsyncDisposable {
-    readonly resource: Uri;
-    readonly server: INotebookServer;
-    readonly status: ServerStatus;
-    onSessionStatusChanged: Event<ServerStatus>;
-    onKernelChanged: Event<IJupyterKernelSpec | LiveKernelModel>;
-    clear(id: string): void;
-    executeObservable(code: string, file: string, line: number, id: string, silent: boolean): Observable<ICell[]>;
-    execute(code: string, file: string, line: number, id: string, cancelToken?: CancellationToken, silent?: boolean): Promise<ICell[]>;
-    inspect(code: string, cancelToken?: CancellationToken): Promise<JSONObject>;
-    getCompletion(cellCode: string, offsetInCode: number, cancelToken?: CancellationToken): Promise<INotebookCompletion>;
-    restartKernel(timeoutInMs: number): Promise<void>;
-    waitForIdle(timeoutInMs: number): Promise<void>;
-    interruptKernel(timeoutInMs: number): Promise<InterruptResult>;
-    setLaunchingFile(file: string): Promise<void>;
-    getSysInfo(): Promise<ICell | undefined>;
-    setMatplotLibStyle(useDark: boolean): Promise<void>;
-    addLogger(logger: INotebookExecutionLogger): void;
-    getMatchingInterpreter(): PythonInterpreter | undefined;
-    getKernelSpec(): IJupyterKernelSpec | LiveKernelModel | undefined;
-    setKernelSpec(spec: IJupyterKernelSpec | LiveKernelModel, timeoutMS: number): Promise<void>;
-    setInterpreter(interpeter: PythonInterpreter): void;
-}
-
-export interface INotebookServerOptions {
-    enableDebugging?: boolean;
-    uri?: string;
-    usingDarkTheme?: boolean;
-    useDefaultConfig?: boolean;
-    workingDir?: string;
-    purpose: string;
-    metadata?: nbformat.INotebookMetadata;
-    disableUI?: boolean;
-}
-
-export const INotebookExecutionLogger = Symbol('INotebookExecutionLogger');
-export interface INotebookExecutionLogger {
-    preExecute(cell: ICell, silent: boolean): Promise<void>;
-    postExecute(cell: ICell, silent: boolean): Promise<void>;
-}
-
-export const IGatherExecution = Symbol('IGatherExecution');
-export interface IGatherExecution {
-    enabled: boolean;
-    logExecution(vscCell: ICell): void;
-    gatherCode(vscCell: ICell): string;
-    resetLog(): void;
-}
-
-export const IJupyterExecution = Symbol('IJupyterExecution');
-export interface IJupyterExecution extends IAsyncDisposable {
-    sessionChanged: Event<void>;
-    serverStarted: Event<INotebookServerOptions>;
-    isNotebookSupported(cancelToken?: CancellationToken): Promise<boolean>;
-    isImportSupported(cancelToken?: CancellationToken): Promise<boolean>;
-    isSpawnSupported(cancelToken?: CancellationToken): Promise<boolean>;
-    connectToNotebookServer(options?: INotebookServerOptions, cancelToken?: CancellationToken): Promise<INotebookServer | undefined>;
-    spawnNotebook(file: string): Promise<void>;
-    importNotebook(file: string, template: string | undefined): Promise<string>;
-    getUsableJupyterPython(cancelToken?: CancellationToken): Promise<PythonInterpreter | undefined>;
-    getServer(options?: INotebookServerOptions): Promise<INotebookServer | undefined>;
-    getNotebookError(): Promise<string>;
-    refreshCommands(): Promise<void>;
-}
-
-export const IJupyterDebugger = Symbol('IJupyterDebugger');
-export interface IJupyterDebugger {
-    startDebugging(notebook: INotebook): Promise<void>;
-    stopDebugging(notebook: INotebook): Promise<void>;
-    onRestart(notebook: INotebook): void;
-}
-
-export interface IJupyterPasswordConnectInfo {
-    emptyPassword: boolean;
-    xsrfCookie: string;
-    sessionCookieName: string;
-    sessionCookieValue: string;
-}
-
-export const IJupyterPasswordConnect = Symbol('IJupyterPasswordConnect');
-export interface IJupyterPasswordConnect {
-    getPasswordConnectionInfo(url: string, allowUnauthorized: boolean): Promise<IJupyterPasswordConnectInfo | undefined>;
-}
-
-export const IJupyterSession = Symbol('IJupyterSession');
-export interface IJupyterSession extends IAsyncDisposable {
-    onSessionStatusChanged: Event<ServerStatus>;
-    readonly status: ServerStatus;
-    restart(timeout: number): Promise<void>;
-    interrupt(timeout: number): Promise<void>;
-    waitForIdle(timeout: number): Promise<void>;
-    requestExecute(
-        content: KernelMessage.IExecuteRequestMsg['content'],
-        disposeOnDone?: boolean,
-        metadata?: JSONObject
-    ): Kernel.IShellFuture<KernelMessage.IExecuteRequestMsg, KernelMessage.IExecuteReplyMsg> | undefined;
-    requestComplete(content: KernelMessage.ICompleteRequestMsg['content']): Promise<KernelMessage.ICompleteReplyMsg | undefined>;
-    requestInspect(content: KernelMessage.IInspectRequestMsg['content']): Promise<KernelMessage.IInspectReplyMsg | undefined>;
-    sendInputReply(content: string): void;
-    changeKernel(kernel: IJupyterKernelSpec | LiveKernelModel, timeoutMS: number): Promise<void>;
-}
-
-export const IJupyterSessionManagerFactory = Symbol('IJupyterSessionManagerFactory');
-export interface IJupyterSessionManagerFactory {
-    create(connInfo: IConnection, failOnPassword?: boolean): Promise<IJupyterSessionManager>;
-}
-
-export interface IJupyterSessionManager extends IAsyncDisposable {
-    startNew(kernelSpec: IJupyterKernelSpec | LiveKernelModel | undefined, cancelToken?: CancellationToken): Promise<IJupyterSession>;
-    getKernelSpecs(): Promise<IJupyterKernelSpec[]>;
-    getConnInfo(): IConnection;
-    getRunningKernels(): Promise<IJupyterKernel[]>;
-    getRunningSessions(): Promise<Session.IModel[]>;
-}
-
-export interface IJupyterKernel {
-    /**
-     * Id of an existing (active) Kernel from an active session.
-     *
-     * @type {string}
-     * @memberof IJupyterKernel
-     */
-    id?: string;
-    name: string;
-    lastActivityTime: Date;
-    numberOfConnections: number;
-}
-
-export interface IJupyterKernelSpec {
-    /**
-     * Id of an existing (active) Kernel from an active session.
-     *
-     * @type {string}
-     * @memberof IJupyterKernel
-     */
-    id?: string;
-    name: string;
-    language: string;
-    path: string;
-    /**
-     * Kernel display name.
-     *
-     * @type {string}
-     * @memberof IJupyterKernelSpec
-     */
-    readonly display_name: string;
-    /**
-     * A dictionary of additional attributes about this kernel; used by clients to aid in kernel selection.
-     * Optionally storing the interpreter information in the metadata (helping extension search for kernels that match an interpereter).
-     */
-    // tslint:disable-next-line: no-any
-    readonly metadata?: Record<string, any> & { interpreter?: Partial<PythonInterpreter> };
-    readonly argv: string[];
-}
-
-export const INotebookImporter = Symbol('INotebookImporter');
-export interface INotebookImporter extends Disposable {
-    importFromFile(contentsFile: string, originalFile?: string): Promise<string>; // originalFile is the base file if file is a temp file / location
-    importCellsFromFile(file: string): Promise<ICell[]>;
-    importCells(json: string): Promise<ICell[]>;
-}
-
-export const INotebookExporter = Symbol('INotebookExporter');
-export interface INotebookExporter extends Disposable {
-    translateToNotebook(cells: ICell[], directoryChange?: string): Promise<nbformat.INotebookContent | undefined>;
-    exportToFile(cells: ICell[], file: string): Promise<void>;
-}
-
-export const IInteractiveWindowProvider = Symbol('IInteractiveWindowProvider');
-export interface IInteractiveWindowProvider {
-    readonly onDidChangeActiveInteractiveWindow: Event<IInteractiveWindow | undefined>;
-    onExecutedCode: Event<string>;
-    getActive(): IInteractiveWindow | undefined;
-    getOrCreateActive(): Promise<IInteractiveWindow>;
-    getNotebookOptions(): Promise<INotebookServerOptions>;
-}
-
-export const IDataScienceErrorHandler = Symbol('IDataScienceErrorHandler');
-export interface IDataScienceErrorHandler {
-    handleError(err: Error): Promise<void>;
-}
-
-export interface IInteractiveBase extends Disposable {
-    onExecutedCode: Event<string>;
-    notebook?: INotebook;
-    show(): Promise<void>;
-    startProgress(): void;
-    stopProgress(): void;
-    undoCells(): void;
-    redoCells(): void;
-    removeAllCells(): void;
-    interruptKernel(): Promise<void>;
-    restartKernel(): Promise<void>;
-}
-
-export const IInteractiveWindow = Symbol('IInteractiveWindow');
-export interface IInteractiveWindow extends IInteractiveBase {
-    readonly onDidChangeViewState: Event<void>;
-    readonly visible: boolean;
-    readonly active: boolean;
-    closed: Event<IInteractiveWindow>;
-    addCode(code: string, file: string, line: number, editor?: TextEditor, runningStopWatch?: StopWatch): Promise<boolean>;
-    addMessage(message: string): Promise<void>;
-    debugCode(code: string, file: string, line: number, editor?: TextEditor, runningStopWatch?: StopWatch): Promise<boolean>;
-    expandAllCells(): void;
-    collapseAllCells(): void;
-    exportCells(): void;
-    scrollToCell(id: string): void;
-}
-
-// For native editing, the provider acts like the IDocumentManager for normal docs
-export const INotebookEditorProvider = Symbol('INotebookEditorProvider');
-export interface INotebookEditorProvider {
-    readonly activeEditor: INotebookEditor | undefined;
-    readonly editors: INotebookEditor[];
-    readonly onDidOpenNotebookEditor: Event<INotebookEditor>;
-    readonly onDidChangeActiveNotebookEditor: Event<INotebookEditor | undefined>;
-    readonly onDidCloseNotebookEditor: Event<INotebookEditor>;
-    open(file: Uri): Promise<INotebookEditor>;
-    show(file: Uri): Promise<INotebookEditor | undefined>;
-    createNew(contents?: string): Promise<INotebookEditor>;
-    getNotebookOptions(): Promise<INotebookServerOptions>;
-}
-
-// For native editing, the INotebookEditor acts like a TextEditor and a TextDocument together
-export const INotebookEditor = Symbol('INotebookEditor');
-export interface INotebookEditor extends IInteractiveBase {
-    readonly onDidChangeViewState: Event<void>;
-    readonly closed: Event<INotebookEditor>;
-    readonly executed: Event<INotebookEditor>;
-    readonly modified: Event<INotebookEditor>;
-    /**
-     * Is this notebook representing an untitled file which has never been saved yet.
-     */
-    readonly isUntitled: boolean;
-    /**
-     * `true` if there are unpersisted changes.
-     */
-    readonly isDirty: boolean;
-    readonly file: Uri;
-    readonly visible: boolean;
-    readonly active: boolean;
-    load(storage: INotebookModel, webViewPanel: WebviewPanel): Promise<void>;
-    runAllCells(): void;
-    runSelectedCell(): void;
-    addCellBelow(): void;
-}
-
-export const IInteractiveWindowListener = Symbol('IInteractiveWindowListener');
-
-/**
- * Listens to history messages to provide extra functionality
- */
-export interface IInteractiveWindowListener extends IDisposable {
-    /**
-     * Fires this event when posting a response message
-     */
-    // tslint:disable-next-line: no-any
-    postMessage: Event<{ message: string; payload: any }>;
-    /**
-     * Handles messages that the interactive window receives
-     * @param message message type
-     * @param payload message payload
-     */
-    // tslint:disable-next-line: no-any
-    onMessage(message: string, payload?: any): void;
-}
-
-// Wraps the vscode API in order to send messages back and forth from a webview
-export const IPostOffice = Symbol('IPostOffice');
-export interface IPostOffice {
-    // tslint:disable-next-line:no-any
-    post(message: string, params: any[] | undefined): void;
-    // tslint:disable-next-line:no-any
-    listen(message: string, listener: (args: any[] | undefined) => void): void;
-}
-
-// Wraps the vscode CodeLensProvider base class
-export const IDataScienceCodeLensProvider = Symbol('IDataScienceCodeLensProvider');
-export interface IDataScienceCodeLensProvider extends CodeLensProvider {
-    getCodeWatcher(document: TextDocument): ICodeWatcher | undefined;
-}
-
-// Wraps the Code Watcher API
-export const ICodeWatcher = Symbol('ICodeWatcher');
-export interface ICodeWatcher {
-    codeLensUpdated: Event<void>;
-    setDocument(document: TextDocument): void;
-    getFileName(): string;
-    getVersion(): number;
-    getCodeLenses(): CodeLens[];
-    getCachedSettings(): IDataScienceSettings | undefined;
-    runAllCells(): Promise<void>;
-    runCell(range: Range): Promise<void>;
-    debugCell(range: Range): Promise<void>;
-    runCurrentCell(): Promise<void>;
-    runCurrentCellAndAdvance(): Promise<void>;
-    runSelectionOrLine(activeEditor: TextEditor | undefined): Promise<void>;
-    runToLine(targetLine: number): Promise<void>;
-    runFromLine(targetLine: number): Promise<void>;
-    runAllCellsAbove(stopLine: number, stopCharacter: number): Promise<void>;
-    runCellAndAllBelow(startLine: number, startCharacter: number): Promise<void>;
-    runFileInteractive(): Promise<void>;
-    debugFileInteractive(): Promise<void>;
-    addEmptyCellToBottom(): Promise<void>;
-    runCurrentCellAndAddBelow(): Promise<void>;
-    debugCurrentCell(): Promise<void>;
-}
-
-export const ICodeLensFactory = Symbol('ICodeLensFactory');
-export interface ICodeLensFactory {
-    updateRequired: Event<void>;
-    createCodeLenses(document: TextDocument): CodeLens[];
-}
-
-export enum CellState {
-    editing = -1,
-    init = 0,
-    executing = 1,
-    finished = 2,
-    error = 3
-}
-
-// Basic structure for a cell from a notebook
-export interface ICell {
-    id: string; // This value isn't unique. File and line are needed too.
-    file: string;
-    line: number;
-    state: CellState;
-    data: nbformat.ICodeCell | nbformat.IRawCell | nbformat.IMarkdownCell | IMessageCell;
-    extraLines?: number[];
-}
-
-export interface IInteractiveWindowInfo {
-    cellCount: number;
-    undoCount: number;
-    redoCount: number;
-    selectedCell: string | undefined;
-}
-
-export interface IMessageCell extends nbformat.IBaseCell {
-    cell_type: 'messages';
-    messages: string[];
-}
-
-export const ICodeCssGenerator = Symbol('ICodeCssGenerator');
-export interface ICodeCssGenerator {
-    generateThemeCss(isDark: boolean, theme: string): Promise<string>;
-    generateMonacoTheme(isDark: boolean, theme: string): Promise<JSONObject>;
-}
-
-export const IThemeFinder = Symbol('IThemeFinder');
-export interface IThemeFinder {
-    findThemeRootJson(themeName: string): Promise<string | undefined>;
-    findTmLanguage(language: string): Promise<string | undefined>;
-    isThemeDark(themeName: string): Promise<boolean | undefined>;
-}
-
-export const IStatusProvider = Symbol('IStatusProvider');
-export interface IStatusProvider {
-    // call this function to set the new status on the active
-    // interactive window. Dispose of the returned object when done.
-    set(message: string, showInWebView: boolean, timeout?: number, canceled?: () => void, interactivePanel?: IInteractiveBase): Disposable;
-
-    // call this function to wait for a promise while displaying status
-    waitWithStatus<T>(promise: () => Promise<T>, message: string, showInWebView: boolean, timeout?: number, canceled?: () => void, interactivePanel?: IInteractiveBase): Promise<T>;
-}
-
-export interface IJupyterCommand {
-    interpreter(): Promise<PythonInterpreter | undefined>;
-    execObservable(args: string[], options: SpawnOptions): Promise<ObservableExecutionResult<string>>;
-    exec(args: string[], options: SpawnOptions): Promise<ExecutionResult<string>>;
-}
-
-export const IJupyterCommandFactory = Symbol('IJupyterCommandFactory');
-export interface IJupyterCommandFactory {
-    createInterpreterCommand(command: JupyterCommands, moduleName: string, args: string[], interpreter: PythonInterpreter, isActiveInterpreter: boolean): IJupyterCommand;
-    createProcessCommand(exe: string, args: string[]): IJupyterCommand;
-}
-
-// Config settings we pass to our react code
-export type FileSettings = {
-    autoSaveDelay: number;
-    autoSave: 'afterDelay' | 'off' | 'onFocusChange' | 'onWindowChange';
-};
-
-export interface IDataScienceExtraSettings extends IDataScienceSettings {
-    extraSettings: {
-        editor: {
-            cursor: string;
-            cursorBlink: string;
-            fontLigatures: boolean;
-            autoClosingBrackets: string;
-            autoClosingQuotes: string;
-            autoSurround: string;
-            autoIndent: boolean;
-        };
-        fontSize: number;
-        fontFamily: string;
-        theme: string;
-    };
-    intellisenseOptions: {
-        quickSuggestions: {
-            other: boolean;
-            comments: boolean;
-            strings: boolean;
-        };
-        acceptSuggestionOnEnter: boolean | 'on' | 'smart' | 'off';
-        quickSuggestionsDelay: number;
-        suggestOnTriggerCharacters: boolean;
-        tabCompletion: boolean | 'on' | 'off' | 'onlySnippets';
-        suggestLocalityBonus: boolean;
-        suggestSelection: 'first' | 'recentlyUsed' | 'recentlyUsedByPrefix';
-        wordBasedSuggestions: boolean;
-        parameterHintsEnabled: boolean;
-    };
-}
-
-// Get variables from the currently running active Jupyter server
-// Note: This definition is used implicitly by getJupyterVariableValue.py file
-// Changes here may need to be reflected there as well
-export interface IJupyterVariable {
-    name: string;
-    value: string | undefined;
-    executionCount?: number;
-    supportsDataExplorer: boolean;
-    type: string;
-    size: number;
-    shape: string;
-    count: number;
-    truncated: boolean;
-    columns?: { key: string; type: string }[];
-    rowCount?: number;
-    indexColumn?: string;
-}
-
-export const IJupyterVariables = Symbol('IJupyterVariables');
-export interface IJupyterVariables {
-    getVariables(notebook: INotebook, request: IJupyterVariablesRequest): Promise<IJupyterVariablesResponse>;
-    getDataFrameInfo(targetVariable: IJupyterVariable, notebook: INotebook): Promise<IJupyterVariable>;
-    getDataFrameRows(targetVariable: IJupyterVariable, notebook: INotebook, start: number, end: number): Promise<JSONObject>;
-}
-
-// Request for variables
-export interface IJupyterVariablesRequest {
-    executionCount: number;
-    sortColumn: string;
-    sortAscending: boolean;
-    startIndex: number;
-    pageSize: number;
-}
-
-// Response to a request
-export interface IJupyterVariablesResponse {
-    executionCount: number;
-    totalCount: number;
-    pageStartIndex: number;
-    pageResponse: IJupyterVariable[];
-}
-
-export const IDataViewerProvider = Symbol('IDataViewerProvider');
-export interface IDataViewerProvider {
-    create(variable: IJupyterVariable, notebook: INotebook): Promise<IDataViewer>;
-    getPandasVersion(notebook: INotebook): Promise<{ major: number; minor: number; build: number } | undefined>;
-}
-export const IDataViewer = Symbol('IDataViewer');
-
-export interface IDataViewer extends IDisposable {
-    showVariable(variable: IJupyterVariable, notebook: INotebook): Promise<void>;
-}
-
-export const IPlotViewerProvider = Symbol('IPlotViewerProvider');
-export interface IPlotViewerProvider {
-    showPlot(imageHtml: string): Promise<void>;
-}
-export const IPlotViewer = Symbol('IPlotViewer');
-
-export interface IPlotViewer extends IDisposable {
-    closed: Event<IPlotViewer>;
-    removed: Event<number>;
-    addPlot(imageHtml: string): Promise<void>;
-    show(): Promise<void>;
-}
-
-export interface ISourceMapMapping {
-    line: number;
-    endLine: number;
-    runtimeSource: { path: string };
-    runtimeLine: number;
-}
-
-export interface ISourceMapRequest {
-    source: { path: string };
-    pydevdSourceMaps: ISourceMapMapping[];
-}
-
-export interface ICellHash {
-    line: number; // 1 based
-    endLine: number; // 1 based and inclusive
-    runtimeLine: number; // Line in the jupyter source to start at
-    hash: string;
-    executionCount: number;
-    id: string; // Cell id as sent to jupyter
-}
-
-export interface IFileHashes {
-    file: string;
-    hashes: ICellHash[];
-}
-
-export const ICellHashListener = Symbol('ICellHashListener');
-export interface ICellHashListener {
-    hashesUpdated(hashes: IFileHashes[]): Promise<void>;
-}
-
-export const ICellHashProvider = Symbol('ICellHashProvider');
-export interface ICellHashProvider {
-    updated: Event<void>;
-    getHashes(): IFileHashes[];
-}
-
-export interface IDebugLocation {
-    fileName: string;
-    lineNumber: number;
-    column: number;
-}
-
-export const IDebugLocationTracker = Symbol('IDebugLocationTracker');
-export interface IDebugLocationTracker {
-    updated: Event<void>;
-    getLocation(debugSession: DebugSession): IDebugLocation | undefined;
-}
-
-export const IJupyterSubCommandExecutionService = Symbol('IJupyterSubCommandExecutionService');
-/**
- * Responsible for execution of jupyter subcommands such as `notebook`, `nbconvert`, etc.
- * The executed code is as follows `python -m jupyter <subcommand>`.
- *
- * @export
- * @interface IJupyterSubCommandExecutionService
- */
-export interface IJupyterSubCommandExecutionService {
-    /**
-     * Checks whether notebook is supported.
-     *
-     * @param {CancellationToken} [cancelToken]
-     * @returns {Promise<boolean>}
-     * @memberof IJupyterSubCommandExecutionService
-     */
-    isNotebookSupported(cancelToken?: CancellationToken): Promise<boolean>;
-    /**
-     * Checks whether exporting of ipynb is supported.
-     *
-     * @param {CancellationToken} [cancelToken]
-     * @returns {Promise<boolean>}
-     * @memberof IJupyterSubCommandExecutionService
-     */
-    isExportSupported(cancelToken?: CancellationToken): Promise<boolean>;
-    /**
-     * Error message indicating why jupyter notebook isn't supported.
-     *
-     * @returns {Promise<string>}
-     * @memberof IJupyterSubCommandExecutionService
-     */
-    getReasonForJupyterNotebookNotBeingSupported(): Promise<string>;
-    /**
-     * Used to refresh the command finder.
-     *
-     * @returns {Promise<void>}
-     * @memberof IJupyterSubCommandExecutionService
-     */
-    refreshCommands(): Promise<void>;
-    /**
-     * Gets the interpreter to be used for starting of jupyter server.
-     *
-     * @param {CancellationToken} [token]
-     * @returns {(Promise<PythonInterpreter | undefined>)}
-     * @memberof IJupyterInterpreterService
-     */
-    getSelectedInterpreter(token?: CancellationToken): Promise<PythonInterpreter | undefined>;
-    /**
-     * Starts the jupyter notebook server
-     *
-     * @param {string[]} notebookArgs
-     * @param {SpawnOptions} options
-     * @returns {Promise<ObservableExecutionResult<string>>}
-     * @memberof IJupyterSubCommandExecutionService
-     */
-    startNotebook(notebookArgs: string[], options: SpawnOptions): Promise<ObservableExecutionResult<string>>;
-    /**
-     * Gets a list of all locally running jupyter notebook servers.
-     *
-     * @param {CancellationToken} [token]
-     * @returns {(Promise<JupyterServerInfo[] | undefined>)}
-     * @memberof IJupyterSubCommandExecutionService
-     */
-    getRunningJupyterServers(token?: CancellationToken): Promise<JupyterServerInfo[] | undefined>;
-    /**
-     * Exports a given notebook into a python file.
-     *
-     * @param {string} file
-     * @param {string} [template]
-     * @param {CancellationToken} [token]
-     * @returns {Promise<string>}
-     * @memberof IJupyterSubCommandExecutionService
-     */
-    exportNotebookToPython(file: string, template?: string, token?: CancellationToken): Promise<string>;
-    /**
-     * Opens an ipynb file in a new instance of a jupyter notebook server.
-     *
-     * @param {string} notebookFile
-     * @returns {Promise<void>}
-     * @memberof IJupyterSubCommandExecutionService
-     */
-    openNotebook(notebookFile: string): Promise<void>;
-    /**
-     * Gets the kernelspecs.
-     *
-     * @param {CancellationToken} [token]
-     * @returns {Promise<JupyterKernelSpec[]>}
-     * @memberof IJupyterSubCommandExecutionService
-     */
-    getKernelSpecs(token?: CancellationToken): Promise<JupyterKernelSpec[]>;
-}
-
-export const IJupyterInterpreterDependencyManager = Symbol('IJupyterInterpreterDependencyManager');
-export interface IJupyterInterpreterDependencyManager {
-    /**
-     * Installs the dependencies required to launch jupyter.
-     *
-     * @param {JupyterInstallError} [err]
-     * @returns {Promise<void>}
-     * @memberof IJupyterInterpreterDependencyManager
-     */
-    installMissingDependencies(err?: JupyterInstallError): Promise<void>;
-}
-
-<<<<<<< HEAD
-export interface INotebookModel {
-    readonly file: Uri;
-    readonly isDirty: boolean;
-    readonly isUntitled: boolean;
-    readonly changed: Event<NotebookModelChange>;
-    readonly cells: ICell[];
-    getJson(): Promise<Partial<nbformat.INotebookContent>>;
-    getContent(cells?: ICell[]): Promise<string>;
-    update(change: NotebookModelChange): void;
-}
-
-export const INotebookStorage = Symbol('INotebookStorage');
-
-export interface INotebookStorage {
-    load(file: Uri, contents?: string): Promise<INotebookModel>;
-    save(): Promise<INotebookModel>;
-    saveAs(file: Uri): Promise<INotebookModel>;
-}
-
-=======
-type WebViewViewState = {
-    readonly visible: boolean;
-    readonly active: boolean;
-};
-export type WebViewViewChangeEventArgs = { current: WebViewViewState; previous: WebViewViewState };
-
->>>>>>> d2725aae
+// Copyright (c) Microsoft Corporation. All rights reserved.
+// Licensed under the MIT License.
+'use strict';
+import { nbformat } from '@jupyterlab/coreutils';
+import { Session } from '@jupyterlab/services';
+import { Kernel, KernelMessage } from '@jupyterlab/services/lib/kernel';
+import { JSONObject } from '@phosphor/coreutils';
+import { Observable } from 'rxjs/Observable';
+import { CancellationToken, CodeLens, CodeLensProvider, DebugSession, Disposable, Event, Range, TextDocument, TextEditor, Uri, WebviewPanel } from 'vscode';
+import { ServerStatus } from '../../datascience-ui/interactive-common/mainState';
+import { ICommandManager } from '../common/application/types';
+import { ExecutionResult, ObservableExecutionResult, SpawnOptions } from '../common/process/types';
+import { IAsyncDisposable, IDataScienceSettings, IDisposable } from '../common/types';
+import { StopWatch } from '../common/utils/stopWatch';
+import { PythonInterpreter } from '../interpreter/contracts';
+import { JupyterCommands } from './constants';
+import { NotebookModelChange } from './interactive-common/interactiveWindowTypes';
+import { JupyterServerInfo } from './jupyter/jupyterConnection';
+import { JupyterInstallError } from './jupyter/jupyterInstallError';
+import { JupyterKernelSpec } from './jupyter/kernels/jupyterKernelSpec';
+import { LiveKernelModel } from './jupyter/kernels/types';
+
+// tslint:disable-next-line:no-any
+export type PromiseFunction = (...any: any[]) => Promise<any>;
+
+// Main interface
+export const IDataScience = Symbol('IDataScience');
+export interface IDataScience extends Disposable {
+    activationStartTime: number;
+    activate(): Promise<void>;
+}
+
+export const IDataScienceCommandListener = Symbol('IDataScienceCommandListener');
+export interface IDataScienceCommandListener {
+    register(commandManager: ICommandManager): void;
+}
+
+// Connection information for talking to a jupyter notebook process
+export interface IConnection extends Disposable {
+    readonly baseUrl: string;
+    readonly token: string;
+    readonly hostName: string;
+    readonly localLaunch: boolean;
+    localProcExitCode: number | undefined;
+    disconnected: Event<number>;
+    allowUnauthorized?: boolean;
+}
+
+export enum InterruptResult {
+    Success = 0,
+    TimedOut = 1,
+    Restarted = 2
+}
+
+// Information used to launch a notebook server
+export interface INotebookServerLaunchInfo {
+    connectionInfo: IConnection;
+    /**
+     * The python interpreter associated with the kernel.
+     *
+     * @type {(PythonInterpreter | undefined)}
+     * @memberof INotebookServerLaunchInfo
+     */
+    interpreter: PythonInterpreter | undefined;
+    uri: string | undefined; // Different from the connectionInfo as this is the setting used, not the result
+    kernelSpec: IJupyterKernelSpec | undefined | LiveKernelModel;
+    workingDir: string | undefined;
+    purpose: string | undefined; // Purpose this server is for
+    enableDebugging: boolean | undefined; // If we should enable debugging for this server
+}
+
+export interface INotebookCompletion {
+    matches: ReadonlyArray<string>;
+    cursor: {
+        start: number;
+        end: number;
+    };
+    metadata: {};
+}
+
+// Talks to a jupyter ipython kernel to retrieve data for cells
+export const INotebookServer = Symbol('INotebookServer');
+export interface INotebookServer extends IAsyncDisposable {
+    readonly id: string;
+    createNotebook(resource: Uri, notebookMetadata?: nbformat.INotebookMetadata, cancelToken?: CancellationToken): Promise<INotebook>;
+    getNotebook(resource: Uri): Promise<INotebook | undefined>;
+    connect(launchInfo: INotebookServerLaunchInfo, cancelToken?: CancellationToken): Promise<void>;
+    getConnectionInfo(): IConnection | undefined;
+    waitForConnect(): Promise<INotebookServerLaunchInfo | undefined>;
+    shutdown(): Promise<void>;
+}
+
+export interface INotebook extends IAsyncDisposable {
+    readonly resource: Uri;
+    readonly server: INotebookServer;
+    readonly status: ServerStatus;
+    onSessionStatusChanged: Event<ServerStatus>;
+    onKernelChanged: Event<IJupyterKernelSpec | LiveKernelModel>;
+    clear(id: string): void;
+    executeObservable(code: string, file: string, line: number, id: string, silent: boolean): Observable<ICell[]>;
+    execute(code: string, file: string, line: number, id: string, cancelToken?: CancellationToken, silent?: boolean): Promise<ICell[]>;
+    inspect(code: string, cancelToken?: CancellationToken): Promise<JSONObject>;
+    getCompletion(cellCode: string, offsetInCode: number, cancelToken?: CancellationToken): Promise<INotebookCompletion>;
+    restartKernel(timeoutInMs: number): Promise<void>;
+    waitForIdle(timeoutInMs: number): Promise<void>;
+    interruptKernel(timeoutInMs: number): Promise<InterruptResult>;
+    setLaunchingFile(file: string): Promise<void>;
+    getSysInfo(): Promise<ICell | undefined>;
+    setMatplotLibStyle(useDark: boolean): Promise<void>;
+    addLogger(logger: INotebookExecutionLogger): void;
+    getMatchingInterpreter(): PythonInterpreter | undefined;
+    getKernelSpec(): IJupyterKernelSpec | LiveKernelModel | undefined;
+    setKernelSpec(spec: IJupyterKernelSpec | LiveKernelModel, timeoutMS: number): Promise<void>;
+    setInterpreter(interpeter: PythonInterpreter): void;
+}
+
+export interface INotebookServerOptions {
+    enableDebugging?: boolean;
+    uri?: string;
+    usingDarkTheme?: boolean;
+    useDefaultConfig?: boolean;
+    workingDir?: string;
+    purpose: string;
+    metadata?: nbformat.INotebookMetadata;
+    disableUI?: boolean;
+}
+
+export const INotebookExecutionLogger = Symbol('INotebookExecutionLogger');
+export interface INotebookExecutionLogger {
+    preExecute(cell: ICell, silent: boolean): Promise<void>;
+    postExecute(cell: ICell, silent: boolean): Promise<void>;
+}
+
+export const IGatherExecution = Symbol('IGatherExecution');
+export interface IGatherExecution {
+    enabled: boolean;
+    logExecution(vscCell: ICell): void;
+    gatherCode(vscCell: ICell): string;
+    resetLog(): void;
+}
+
+export const IJupyterExecution = Symbol('IJupyterExecution');
+export interface IJupyterExecution extends IAsyncDisposable {
+    sessionChanged: Event<void>;
+    serverStarted: Event<INotebookServerOptions>;
+    isNotebookSupported(cancelToken?: CancellationToken): Promise<boolean>;
+    isImportSupported(cancelToken?: CancellationToken): Promise<boolean>;
+    isSpawnSupported(cancelToken?: CancellationToken): Promise<boolean>;
+    connectToNotebookServer(options?: INotebookServerOptions, cancelToken?: CancellationToken): Promise<INotebookServer | undefined>;
+    spawnNotebook(file: string): Promise<void>;
+    importNotebook(file: string, template: string | undefined): Promise<string>;
+    getUsableJupyterPython(cancelToken?: CancellationToken): Promise<PythonInterpreter | undefined>;
+    getServer(options?: INotebookServerOptions): Promise<INotebookServer | undefined>;
+    getNotebookError(): Promise<string>;
+    refreshCommands(): Promise<void>;
+}
+
+export const IJupyterDebugger = Symbol('IJupyterDebugger');
+export interface IJupyterDebugger {
+    startDebugging(notebook: INotebook): Promise<void>;
+    stopDebugging(notebook: INotebook): Promise<void>;
+    onRestart(notebook: INotebook): void;
+}
+
+export interface IJupyterPasswordConnectInfo {
+    emptyPassword: boolean;
+    xsrfCookie: string;
+    sessionCookieName: string;
+    sessionCookieValue: string;
+}
+
+export const IJupyterPasswordConnect = Symbol('IJupyterPasswordConnect');
+export interface IJupyterPasswordConnect {
+    getPasswordConnectionInfo(url: string, allowUnauthorized: boolean): Promise<IJupyterPasswordConnectInfo | undefined>;
+}
+
+export const IJupyterSession = Symbol('IJupyterSession');
+export interface IJupyterSession extends IAsyncDisposable {
+    onSessionStatusChanged: Event<ServerStatus>;
+    readonly status: ServerStatus;
+    restart(timeout: number): Promise<void>;
+    interrupt(timeout: number): Promise<void>;
+    waitForIdle(timeout: number): Promise<void>;
+    requestExecute(
+        content: KernelMessage.IExecuteRequestMsg['content'],
+        disposeOnDone?: boolean,
+        metadata?: JSONObject
+    ): Kernel.IShellFuture<KernelMessage.IExecuteRequestMsg, KernelMessage.IExecuteReplyMsg> | undefined;
+    requestComplete(content: KernelMessage.ICompleteRequestMsg['content']): Promise<KernelMessage.ICompleteReplyMsg | undefined>;
+    requestInspect(content: KernelMessage.IInspectRequestMsg['content']): Promise<KernelMessage.IInspectReplyMsg | undefined>;
+    sendInputReply(content: string): void;
+    changeKernel(kernel: IJupyterKernelSpec | LiveKernelModel, timeoutMS: number): Promise<void>;
+}
+
+export const IJupyterSessionManagerFactory = Symbol('IJupyterSessionManagerFactory');
+export interface IJupyterSessionManagerFactory {
+    create(connInfo: IConnection, failOnPassword?: boolean): Promise<IJupyterSessionManager>;
+}
+
+export interface IJupyterSessionManager extends IAsyncDisposable {
+    startNew(kernelSpec: IJupyterKernelSpec | LiveKernelModel | undefined, cancelToken?: CancellationToken): Promise<IJupyterSession>;
+    getKernelSpecs(): Promise<IJupyterKernelSpec[]>;
+    getConnInfo(): IConnection;
+    getRunningKernels(): Promise<IJupyterKernel[]>;
+    getRunningSessions(): Promise<Session.IModel[]>;
+}
+
+export interface IJupyterKernel {
+    /**
+     * Id of an existing (active) Kernel from an active session.
+     *
+     * @type {string}
+     * @memberof IJupyterKernel
+     */
+    id?: string;
+    name: string;
+    lastActivityTime: Date;
+    numberOfConnections: number;
+}
+
+export interface IJupyterKernelSpec {
+    /**
+     * Id of an existing (active) Kernel from an active session.
+     *
+     * @type {string}
+     * @memberof IJupyterKernel
+     */
+    id?: string;
+    name: string;
+    language: string;
+    path: string;
+    /**
+     * Kernel display name.
+     *
+     * @type {string}
+     * @memberof IJupyterKernelSpec
+     */
+    readonly display_name: string;
+    /**
+     * A dictionary of additional attributes about this kernel; used by clients to aid in kernel selection.
+     * Optionally storing the interpreter information in the metadata (helping extension search for kernels that match an interpereter).
+     */
+    // tslint:disable-next-line: no-any
+    readonly metadata?: Record<string, any> & { interpreter?: Partial<PythonInterpreter> };
+    readonly argv: string[];
+}
+
+export const INotebookImporter = Symbol('INotebookImporter');
+export interface INotebookImporter extends Disposable {
+    importFromFile(contentsFile: string, originalFile?: string): Promise<string>; // originalFile is the base file if file is a temp file / location
+    importCellsFromFile(file: string): Promise<ICell[]>;
+    importCells(json: string): Promise<ICell[]>;
+}
+
+export const INotebookExporter = Symbol('INotebookExporter');
+export interface INotebookExporter extends Disposable {
+    translateToNotebook(cells: ICell[], directoryChange?: string): Promise<nbformat.INotebookContent | undefined>;
+    exportToFile(cells: ICell[], file: string): Promise<void>;
+}
+
+export const IInteractiveWindowProvider = Symbol('IInteractiveWindowProvider');
+export interface IInteractiveWindowProvider {
+    readonly onDidChangeActiveInteractiveWindow: Event<IInteractiveWindow | undefined>;
+    onExecutedCode: Event<string>;
+    getActive(): IInteractiveWindow | undefined;
+    getOrCreateActive(): Promise<IInteractiveWindow>;
+    getNotebookOptions(): Promise<INotebookServerOptions>;
+}
+
+export const IDataScienceErrorHandler = Symbol('IDataScienceErrorHandler');
+export interface IDataScienceErrorHandler {
+    handleError(err: Error): Promise<void>;
+}
+
+export interface IInteractiveBase extends Disposable {
+    onExecutedCode: Event<string>;
+    notebook?: INotebook;
+    show(): Promise<void>;
+    startProgress(): void;
+    stopProgress(): void;
+    undoCells(): void;
+    redoCells(): void;
+    removeAllCells(): void;
+    interruptKernel(): Promise<void>;
+    restartKernel(): Promise<void>;
+}
+
+export const IInteractiveWindow = Symbol('IInteractiveWindow');
+export interface IInteractiveWindow extends IInteractiveBase {
+    readonly onDidChangeViewState: Event<void>;
+    readonly visible: boolean;
+    readonly active: boolean;
+    closed: Event<IInteractiveWindow>;
+    addCode(code: string, file: string, line: number, editor?: TextEditor, runningStopWatch?: StopWatch): Promise<boolean>;
+    addMessage(message: string): Promise<void>;
+    debugCode(code: string, file: string, line: number, editor?: TextEditor, runningStopWatch?: StopWatch): Promise<boolean>;
+    expandAllCells(): void;
+    collapseAllCells(): void;
+    exportCells(): void;
+    scrollToCell(id: string): void;
+}
+
+// For native editing, the provider acts like the IDocumentManager for normal docs
+export const INotebookEditorProvider = Symbol('INotebookEditorProvider');
+export interface INotebookEditorProvider {
+    readonly activeEditor: INotebookEditor | undefined;
+    readonly editors: INotebookEditor[];
+    readonly onDidOpenNotebookEditor: Event<INotebookEditor>;
+    readonly onDidChangeActiveNotebookEditor: Event<INotebookEditor | undefined>;
+    readonly onDidCloseNotebookEditor: Event<INotebookEditor>;
+    open(file: Uri): Promise<INotebookEditor>;
+    show(file: Uri): Promise<INotebookEditor | undefined>;
+    createNew(contents?: string): Promise<INotebookEditor>;
+    getNotebookOptions(): Promise<INotebookServerOptions>;
+}
+
+// For native editing, the INotebookEditor acts like a TextEditor and a TextDocument together
+export const INotebookEditor = Symbol('INotebookEditor');
+export interface INotebookEditor extends IInteractiveBase {
+    readonly onDidChangeViewState: Event<void>;
+    readonly closed: Event<INotebookEditor>;
+    readonly executed: Event<INotebookEditor>;
+    readonly modified: Event<INotebookEditor>;
+    /**
+     * Is this notebook representing an untitled file which has never been saved yet.
+     */
+    readonly isUntitled: boolean;
+    /**
+     * `true` if there are unpersisted changes.
+     */
+    readonly isDirty: boolean;
+    readonly file: Uri;
+    readonly visible: boolean;
+    readonly active: boolean;
+    load(storage: INotebookModel, webViewPanel: WebviewPanel): Promise<void>;
+    runAllCells(): void;
+    runSelectedCell(): void;
+    addCellBelow(): void;
+}
+
+export const IInteractiveWindowListener = Symbol('IInteractiveWindowListener');
+
+/**
+ * Listens to history messages to provide extra functionality
+ */
+export interface IInteractiveWindowListener extends IDisposable {
+    /**
+     * Fires this event when posting a response message
+     */
+    // tslint:disable-next-line: no-any
+    postMessage: Event<{ message: string; payload: any }>;
+    /**
+     * Handles messages that the interactive window receives
+     * @param message message type
+     * @param payload message payload
+     */
+    // tslint:disable-next-line: no-any
+    onMessage(message: string, payload?: any): void;
+}
+
+// Wraps the vscode API in order to send messages back and forth from a webview
+export const IPostOffice = Symbol('IPostOffice');
+export interface IPostOffice {
+    // tslint:disable-next-line:no-any
+    post(message: string, params: any[] | undefined): void;
+    // tslint:disable-next-line:no-any
+    listen(message: string, listener: (args: any[] | undefined) => void): void;
+}
+
+// Wraps the vscode CodeLensProvider base class
+export const IDataScienceCodeLensProvider = Symbol('IDataScienceCodeLensProvider');
+export interface IDataScienceCodeLensProvider extends CodeLensProvider {
+    getCodeWatcher(document: TextDocument): ICodeWatcher | undefined;
+}
+
+// Wraps the Code Watcher API
+export const ICodeWatcher = Symbol('ICodeWatcher');
+export interface ICodeWatcher {
+    codeLensUpdated: Event<void>;
+    setDocument(document: TextDocument): void;
+    getFileName(): string;
+    getVersion(): number;
+    getCodeLenses(): CodeLens[];
+    getCachedSettings(): IDataScienceSettings | undefined;
+    runAllCells(): Promise<void>;
+    runCell(range: Range): Promise<void>;
+    debugCell(range: Range): Promise<void>;
+    runCurrentCell(): Promise<void>;
+    runCurrentCellAndAdvance(): Promise<void>;
+    runSelectionOrLine(activeEditor: TextEditor | undefined): Promise<void>;
+    runToLine(targetLine: number): Promise<void>;
+    runFromLine(targetLine: number): Promise<void>;
+    runAllCellsAbove(stopLine: number, stopCharacter: number): Promise<void>;
+    runCellAndAllBelow(startLine: number, startCharacter: number): Promise<void>;
+    runFileInteractive(): Promise<void>;
+    debugFileInteractive(): Promise<void>;
+    addEmptyCellToBottom(): Promise<void>;
+    runCurrentCellAndAddBelow(): Promise<void>;
+    debugCurrentCell(): Promise<void>;
+}
+
+export const ICodeLensFactory = Symbol('ICodeLensFactory');
+export interface ICodeLensFactory {
+    updateRequired: Event<void>;
+    createCodeLenses(document: TextDocument): CodeLens[];
+}
+
+export enum CellState {
+    editing = -1,
+    init = 0,
+    executing = 1,
+    finished = 2,
+    error = 3
+}
+
+// Basic structure for a cell from a notebook
+export interface ICell {
+    id: string; // This value isn't unique. File and line are needed too.
+    file: string;
+    line: number;
+    state: CellState;
+    data: nbformat.ICodeCell | nbformat.IRawCell | nbformat.IMarkdownCell | IMessageCell;
+    extraLines?: number[];
+}
+
+export interface IInteractiveWindowInfo {
+    cellCount: number;
+    undoCount: number;
+    redoCount: number;
+    selectedCell: string | undefined;
+}
+
+export interface IMessageCell extends nbformat.IBaseCell {
+    cell_type: 'messages';
+    messages: string[];
+}
+
+export const ICodeCssGenerator = Symbol('ICodeCssGenerator');
+export interface ICodeCssGenerator {
+    generateThemeCss(isDark: boolean, theme: string): Promise<string>;
+    generateMonacoTheme(isDark: boolean, theme: string): Promise<JSONObject>;
+}
+
+export const IThemeFinder = Symbol('IThemeFinder');
+export interface IThemeFinder {
+    findThemeRootJson(themeName: string): Promise<string | undefined>;
+    findTmLanguage(language: string): Promise<string | undefined>;
+    isThemeDark(themeName: string): Promise<boolean | undefined>;
+}
+
+export const IStatusProvider = Symbol('IStatusProvider');
+export interface IStatusProvider {
+    // call this function to set the new status on the active
+    // interactive window. Dispose of the returned object when done.
+    set(message: string, showInWebView: boolean, timeout?: number, canceled?: () => void, interactivePanel?: IInteractiveBase): Disposable;
+
+    // call this function to wait for a promise while displaying status
+    waitWithStatus<T>(promise: () => Promise<T>, message: string, showInWebView: boolean, timeout?: number, canceled?: () => void, interactivePanel?: IInteractiveBase): Promise<T>;
+}
+
+export interface IJupyterCommand {
+    interpreter(): Promise<PythonInterpreter | undefined>;
+    execObservable(args: string[], options: SpawnOptions): Promise<ObservableExecutionResult<string>>;
+    exec(args: string[], options: SpawnOptions): Promise<ExecutionResult<string>>;
+}
+
+export const IJupyterCommandFactory = Symbol('IJupyterCommandFactory');
+export interface IJupyterCommandFactory {
+    createInterpreterCommand(command: JupyterCommands, moduleName: string, args: string[], interpreter: PythonInterpreter, isActiveInterpreter: boolean): IJupyterCommand;
+    createProcessCommand(exe: string, args: string[]): IJupyterCommand;
+}
+
+// Config settings we pass to our react code
+export type FileSettings = {
+    autoSaveDelay: number;
+    autoSave: 'afterDelay' | 'off' | 'onFocusChange' | 'onWindowChange';
+};
+
+export interface IDataScienceExtraSettings extends IDataScienceSettings {
+    extraSettings: {
+        editor: {
+            cursor: string;
+            cursorBlink: string;
+            fontLigatures: boolean;
+            autoClosingBrackets: string;
+            autoClosingQuotes: string;
+            autoSurround: string;
+            autoIndent: boolean;
+        };
+        fontSize: number;
+        fontFamily: string;
+        theme: string;
+    };
+    intellisenseOptions: {
+        quickSuggestions: {
+            other: boolean;
+            comments: boolean;
+            strings: boolean;
+        };
+        acceptSuggestionOnEnter: boolean | 'on' | 'smart' | 'off';
+        quickSuggestionsDelay: number;
+        suggestOnTriggerCharacters: boolean;
+        tabCompletion: boolean | 'on' | 'off' | 'onlySnippets';
+        suggestLocalityBonus: boolean;
+        suggestSelection: 'first' | 'recentlyUsed' | 'recentlyUsedByPrefix';
+        wordBasedSuggestions: boolean;
+        parameterHintsEnabled: boolean;
+    };
+}
+
+// Get variables from the currently running active Jupyter server
+// Note: This definition is used implicitly by getJupyterVariableValue.py file
+// Changes here may need to be reflected there as well
+export interface IJupyterVariable {
+    name: string;
+    value: string | undefined;
+    executionCount?: number;
+    supportsDataExplorer: boolean;
+    type: string;
+    size: number;
+    shape: string;
+    count: number;
+    truncated: boolean;
+    columns?: { key: string; type: string }[];
+    rowCount?: number;
+    indexColumn?: string;
+}
+
+export const IJupyterVariables = Symbol('IJupyterVariables');
+export interface IJupyterVariables {
+    getVariables(notebook: INotebook, request: IJupyterVariablesRequest): Promise<IJupyterVariablesResponse>;
+    getDataFrameInfo(targetVariable: IJupyterVariable, notebook: INotebook): Promise<IJupyterVariable>;
+    getDataFrameRows(targetVariable: IJupyterVariable, notebook: INotebook, start: number, end: number): Promise<JSONObject>;
+}
+
+// Request for variables
+export interface IJupyterVariablesRequest {
+    executionCount: number;
+    sortColumn: string;
+    sortAscending: boolean;
+    startIndex: number;
+    pageSize: number;
+}
+
+// Response to a request
+export interface IJupyterVariablesResponse {
+    executionCount: number;
+    totalCount: number;
+    pageStartIndex: number;
+    pageResponse: IJupyterVariable[];
+}
+
+export const IDataViewerProvider = Symbol('IDataViewerProvider');
+export interface IDataViewerProvider {
+    create(variable: IJupyterVariable, notebook: INotebook): Promise<IDataViewer>;
+    getPandasVersion(notebook: INotebook): Promise<{ major: number; minor: number; build: number } | undefined>;
+}
+export const IDataViewer = Symbol('IDataViewer');
+
+export interface IDataViewer extends IDisposable {
+    showVariable(variable: IJupyterVariable, notebook: INotebook): Promise<void>;
+}
+
+export const IPlotViewerProvider = Symbol('IPlotViewerProvider');
+export interface IPlotViewerProvider {
+    showPlot(imageHtml: string): Promise<void>;
+}
+export const IPlotViewer = Symbol('IPlotViewer');
+
+export interface IPlotViewer extends IDisposable {
+    closed: Event<IPlotViewer>;
+    removed: Event<number>;
+    addPlot(imageHtml: string): Promise<void>;
+    show(): Promise<void>;
+}
+
+export interface ISourceMapMapping {
+    line: number;
+    endLine: number;
+    runtimeSource: { path: string };
+    runtimeLine: number;
+}
+
+export interface ISourceMapRequest {
+    source: { path: string };
+    pydevdSourceMaps: ISourceMapMapping[];
+}
+
+export interface ICellHash {
+    line: number; // 1 based
+    endLine: number; // 1 based and inclusive
+    runtimeLine: number; // Line in the jupyter source to start at
+    hash: string;
+    executionCount: number;
+    id: string; // Cell id as sent to jupyter
+}
+
+export interface IFileHashes {
+    file: string;
+    hashes: ICellHash[];
+}
+
+export const ICellHashListener = Symbol('ICellHashListener');
+export interface ICellHashListener {
+    hashesUpdated(hashes: IFileHashes[]): Promise<void>;
+}
+
+export const ICellHashProvider = Symbol('ICellHashProvider');
+export interface ICellHashProvider {
+    updated: Event<void>;
+    getHashes(): IFileHashes[];
+}
+
+export interface IDebugLocation {
+    fileName: string;
+    lineNumber: number;
+    column: number;
+}
+
+export const IDebugLocationTracker = Symbol('IDebugLocationTracker');
+export interface IDebugLocationTracker {
+    updated: Event<void>;
+    getLocation(debugSession: DebugSession): IDebugLocation | undefined;
+}
+
+export const IJupyterSubCommandExecutionService = Symbol('IJupyterSubCommandExecutionService');
+/**
+ * Responsible for execution of jupyter subcommands such as `notebook`, `nbconvert`, etc.
+ * The executed code is as follows `python -m jupyter <subcommand>`.
+ *
+ * @export
+ * @interface IJupyterSubCommandExecutionService
+ */
+export interface IJupyterSubCommandExecutionService {
+    /**
+     * Checks whether notebook is supported.
+     *
+     * @param {CancellationToken} [cancelToken]
+     * @returns {Promise<boolean>}
+     * @memberof IJupyterSubCommandExecutionService
+     */
+    isNotebookSupported(cancelToken?: CancellationToken): Promise<boolean>;
+    /**
+     * Checks whether exporting of ipynb is supported.
+     *
+     * @param {CancellationToken} [cancelToken]
+     * @returns {Promise<boolean>}
+     * @memberof IJupyterSubCommandExecutionService
+     */
+    isExportSupported(cancelToken?: CancellationToken): Promise<boolean>;
+    /**
+     * Error message indicating why jupyter notebook isn't supported.
+     *
+     * @returns {Promise<string>}
+     * @memberof IJupyterSubCommandExecutionService
+     */
+    getReasonForJupyterNotebookNotBeingSupported(): Promise<string>;
+    /**
+     * Used to refresh the command finder.
+     *
+     * @returns {Promise<void>}
+     * @memberof IJupyterSubCommandExecutionService
+     */
+    refreshCommands(): Promise<void>;
+    /**
+     * Gets the interpreter to be used for starting of jupyter server.
+     *
+     * @param {CancellationToken} [token]
+     * @returns {(Promise<PythonInterpreter | undefined>)}
+     * @memberof IJupyterInterpreterService
+     */
+    getSelectedInterpreter(token?: CancellationToken): Promise<PythonInterpreter | undefined>;
+    /**
+     * Starts the jupyter notebook server
+     *
+     * @param {string[]} notebookArgs
+     * @param {SpawnOptions} options
+     * @returns {Promise<ObservableExecutionResult<string>>}
+     * @memberof IJupyterSubCommandExecutionService
+     */
+    startNotebook(notebookArgs: string[], options: SpawnOptions): Promise<ObservableExecutionResult<string>>;
+    /**
+     * Gets a list of all locally running jupyter notebook servers.
+     *
+     * @param {CancellationToken} [token]
+     * @returns {(Promise<JupyterServerInfo[] | undefined>)}
+     * @memberof IJupyterSubCommandExecutionService
+     */
+    getRunningJupyterServers(token?: CancellationToken): Promise<JupyterServerInfo[] | undefined>;
+    /**
+     * Exports a given notebook into a python file.
+     *
+     * @param {string} file
+     * @param {string} [template]
+     * @param {CancellationToken} [token]
+     * @returns {Promise<string>}
+     * @memberof IJupyterSubCommandExecutionService
+     */
+    exportNotebookToPython(file: string, template?: string, token?: CancellationToken): Promise<string>;
+    /**
+     * Opens an ipynb file in a new instance of a jupyter notebook server.
+     *
+     * @param {string} notebookFile
+     * @returns {Promise<void>}
+     * @memberof IJupyterSubCommandExecutionService
+     */
+    openNotebook(notebookFile: string): Promise<void>;
+    /**
+     * Gets the kernelspecs.
+     *
+     * @param {CancellationToken} [token]
+     * @returns {Promise<JupyterKernelSpec[]>}
+     * @memberof IJupyterSubCommandExecutionService
+     */
+    getKernelSpecs(token?: CancellationToken): Promise<JupyterKernelSpec[]>;
+}
+
+export const IJupyterInterpreterDependencyManager = Symbol('IJupyterInterpreterDependencyManager');
+export interface IJupyterInterpreterDependencyManager {
+    /**
+     * Installs the dependencies required to launch jupyter.
+     *
+     * @param {JupyterInstallError} [err]
+     * @returns {Promise<void>}
+     * @memberof IJupyterInterpreterDependencyManager
+     */
+    installMissingDependencies(err?: JupyterInstallError): Promise<void>;
+}
+
+export interface INotebookModel {
+    readonly file: Uri;
+    readonly isDirty: boolean;
+    readonly isUntitled: boolean;
+    readonly changed: Event<NotebookModelChange>;
+    readonly cells: ICell[];
+    getJson(): Promise<Partial<nbformat.INotebookContent>>;
+    getContent(cells?: ICell[]): Promise<string>;
+    update(change: NotebookModelChange): void;
+}
+
+export const INotebookStorage = Symbol('INotebookStorage');
+
+export interface INotebookStorage {
+    load(file: Uri, contents?: string): Promise<INotebookModel>;
+    save(): Promise<INotebookModel>;
+    saveAs(file: Uri): Promise<INotebookModel>;
+}
+type WebViewViewState = {
+    readonly visible: boolean;
+    readonly active: boolean;
+};
+export type WebViewViewChangeEventArgs = { current: WebViewViewState; previous: WebViewViewState };