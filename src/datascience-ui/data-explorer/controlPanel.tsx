import * as React from 'react';
// import { DropColumnsSection } from './controls/DropColumnSection';
import { DropMissingValuesSection } from './controls/DropMissingValuesSection';
import { NormalizeDataSection } from './controls/NormalizeDataSection';
import { PlotHistogramSection } from './controls/PlotHistogramSection';
import { RenameColumnsSection } from './controls/RenameColumnsSection';
import { HistorySection } from './controls/HistorySection';
import { Toolbar } from './controls/toolbar';
import { ISlickRow } from './reactSlickGrid';

import './sliceControl.css';

interface IControlPanelProps {
    data: ISlickRow[];
    headers: string[];
    historyList: any[];
    submitCommand(data: { command: string; args: any }): void;
}

export class ControlPanel extends React.Component<IControlPanelProps> {
    constructor(props: IControlPanelProps) {
        super(props);
    }

    render() {
        const columnDropdownOptions = this.generateColumnDropdownOptions();

        return (
            <div
                style={{
                    resize: 'horizontal',
                    width: '40%',
                    height: '1000px',
                    border: '1px solid var(--vscode-sideBar-border)',
                    color: 'var(--vscode-sideBar-foreground)',
                    backgroundColor: 'var(--vscode-sideBar-background)'
                }}
            >
                <Toolbar submitCommand={this.props.submitCommand} />
<<<<<<< HEAD
                <HistorySection
                    historyList={this.props.historyList}
                    submitCommand={this.props.submitCommand}
                    headers={this.props.headers}/>
                <DropColumnsSection
=======
                {/* <details className="slicing-control" style={{ borderBottom: '1px solid var(--vscode-editor-inactiveSelectionBackground)', paddingTop: '4px', paddingBottom: '4px'}}>
					<summary className="slice-summary">
                        <span className="slice-summary-detail">
                            {'TRANSFORMATIONS HISTORY'}
                            <div className="codicon codicon-copy codicon-button" title="Copy code"/>
                        </span>
                    </summary>
                    <div style={{ border: 'var(--vscode-editor-inactiveSelectionBackground)', marginLeft: '10px', marginRight: '10px', display: 'flex', flexDirection: 'column', backgroundColor: 'var(--vscode-editor-background)', color: 'var(--vscode-editor-foreground)', fontFamily: 'var(--vscode-editor-font-family)', padding: '20px' }}>
                        <span>
                            {`import pandas as pd\n`}
                        </span>
                        <span>
                            {`df = pd.read_csv("./iris.csv")`}
                        </span>
                        <span>
                            {`import numpy as np`}
                        </span>
                        <span>
                            {`df = df.replace(np.inf, np.nan)`}
                        </span>
                    </div>
                </details>
                <details className="slicing-control" style={{ borderBottom: '1px solid var(--vscode-editor-inactiveSelectionBackground)', paddingTop: '4px', paddingBottom: '4px'}}>
					<summary className="slice-summary">
                        <span className="slice-summary-detail">
                            {'EVALUATE CUSTOM EXPRESSIONS'}
                        </span>
                    </summary>
                    <input
                        value={'df = df.groupby(["species"]).replace("setosa", "Setosa")'}
                        className={'slice-data'}
                        style={{ width: '400px !important', marginTop: '4px', marginBottom: '4px', marginLeft: '30px', fontFamily: 'var(--vscode-editor-font-family)'  }}
                        autoComplete="on"
                    />
                </details> */}
                {/* <DropColumnsSection
>>>>>>> 6b271f32
                    submitCommand={this.props.submitCommand}
                    options={columnDropdownOptions}
                    headers={this.props.headers}
                /> */}
                <NormalizeDataSection
                    submitCommand={this.props.submitCommand}
                    options={columnDropdownOptions}
                    headers={this.props.headers}
                />
                <RenameColumnsSection
                    submitCommand={this.props.submitCommand}
                    options={columnDropdownOptions}
                    headers={this.props.headers}
                />
                <DropMissingValuesSection
                    submitCommand={this.props.submitCommand}
                    options={columnDropdownOptions}
                    headers={this.props.headers}
                />
                {/* <PlotHistogramSection
                    submitCommand={this.props.submitCommand}
                    options={columnDropdownOptions}
                    headers={this.props.headers}
                /> */}

                {/* <details className="slicing-control" style={{ borderBottom: '1px solid var(--vscode-editor-inactiveSelectionBackground)', paddingTop: '4px', paddingBottom: '4px'}}>
                    <summary className="slice-summary">
                        <span className="slice-summary-detail">
                            {'HANDLE OUTLIERS'}
                        </span>
                    </summary>
                    <div className="slice-control-row slice-form-container" style={{ paddingBottom: '5px' }}>
						<Dropdown
							responsiveMode={ResponsiveMode.xxxLarge}
							label={'In column:'}
							style={{ marginRight: '10px', width: '100px' }}
							styles={dropdownStyles}
							selectedKey={3}
							options={this.generateColumnRenameOptions()}
							className="dropdownTitleOverrides"
							onChange={this.updateRenameTarget}
						/>
						<div style={{ paddingLeft: '10px', display: 'flex', flexDirection: 'column', width: '100px', paddingTop: '6px', paddingRight: '20px' }} >
							<span>
								{'Replace value:'}
							</span>
							<input
								value={'inf'}
								onChange={this.handleChange}
								className={'slice-data'}
                                style={{ width: '100px', marginTop: '4px', marginBottom: '4px', marginRight: '10px' }}
								autoComplete="on"
							/>
						</div>
						<div style={{ paddingLeft: '10px', display: 'flex', flexDirection: 'column', width: '100px', paddingTop: '6px' }} >
							<span>
								{'With new value:'}
							</span>
							<input
								value={'nan'}
								onChange={this.handleChange}
								className={'slice-data'}
                                style={{ width: '100px', marginTop: '4px', marginBottom: '4px' }}
								autoComplete="on"
							/>
						</div>
					</div>
                </details> */}
            </div>
        );
    }

    private generateColumnDropdownOptions() {
        const result = [];
        if (this.props.headers && this.props.headers.length) {
            const range = this.props.headers.length;
            for (let i = 0; i < range; i++) {
                const text = this.props.headers[i];
                if (text) {
                    result.push({ key: i, text });
                }
            }
        }
        return result;
    }
}<|MERGE_RESOLUTION|>--- conflicted
+++ resolved
@@ -2,7 +2,7 @@
 // import { DropColumnsSection } from './controls/DropColumnSection';
 import { DropMissingValuesSection } from './controls/DropMissingValuesSection';
 import { NormalizeDataSection } from './controls/NormalizeDataSection';
-import { PlotHistogramSection } from './controls/PlotHistogramSection';
+// import { PlotHistogramSection } from './controls/PlotHistogramSection';
 import { RenameColumnsSection } from './controls/RenameColumnsSection';
 import { HistorySection } from './controls/HistorySection';
 import { Toolbar } from './controls/toolbar';
@@ -37,13 +37,10 @@
                 }}
             >
                 <Toolbar submitCommand={this.props.submitCommand} />
-<<<<<<< HEAD
                 <HistorySection
                     historyList={this.props.historyList}
                     submitCommand={this.props.submitCommand}
                     headers={this.props.headers}/>
-                <DropColumnsSection
-=======
                 {/* <details className="slicing-control" style={{ borderBottom: '1px solid var(--vscode-editor-inactiveSelectionBackground)', paddingTop: '4px', paddingBottom: '4px'}}>
 					<summary className="slice-summary">
                         <span className="slice-summary-detail">
@@ -80,7 +77,6 @@
                     />
                 </details> */}
                 {/* <DropColumnsSection
->>>>>>> 6b271f32
                     submitCommand={this.props.submitCommand}
                     options={columnDropdownOptions}
                     headers={this.props.headers}
