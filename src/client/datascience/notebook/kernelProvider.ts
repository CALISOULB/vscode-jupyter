--- conflicted
+++ resolved
@@ -52,10 +52,7 @@
     }
     private readonly _onDidChangeKernels = new EventEmitter<NotebookDocument | undefined>();
     private notebookKernelChangeHandled = new WeakSet<INotebook>();
-<<<<<<< HEAD
-=======
     private readonly isLocalLaunch: boolean;
->>>>>>> 08b8a44d
     constructor(
         @inject(KernelSelectionProvider) private readonly kernelSelectionProvider: KernelSelectionProvider,
         @inject(KernelSelector) private readonly kernelSelector: KernelSelector,
@@ -209,14 +206,7 @@
             | PythonKernelConnectionMetadata
         >[]
     > {
-<<<<<<< HEAD
-        if (this.isLocalLaunch()) {
-            if (token.isCancellationRequested) {
-                return [];
-            }
-=======
         if (this.isLocalLaunch) {
->>>>>>> 08b8a44d
             return this.kernelSelectionProvider.getKernelSelectionsForLocalSession(document.uri, token);
         } else {
             return this.kernelSelectionProvider.getKernelSelectionsForRemoteSession(
@@ -322,21 +312,9 @@
             return editor.kernel.selection;
         }
 
-<<<<<<< HEAD
-        if (this.isLocalLaunch()) {
+        if (this.isLocalLaunch) {
             return this.kernelSelector.getPreferredKernelForLocalConnection(
                 document.uri,
-=======
-        if (this.isLocalLaunch) {
-            const rawSupported = await this.rawNotebookSupported.supported();
-            if (token.isCancellationRequested) {
-                return;
-            }
-
-            return this.kernelSelector.getPreferredKernelForLocalConnection(
-                document.uri,
-                rawSupported ? 'raw' : 'jupyter',
->>>>>>> 08b8a44d
                 getNotebookMetadata(document),
                 token
             );
