--- conflicted
+++ resolved
@@ -62,29 +62,6 @@
         // There should be an instance of the WebviewMessageCoordinator per notebook webview or interactive window. Create
         // the message coordinator as soon as we're sure what notebook we're in.
         this.notebookIdentity = args.resource;
-<<<<<<< HEAD
-        if (!this.messageCoordinator) {
-            const emitter = new EventEmitter<{
-                message: string;
-                // eslint-disable-next-line @typescript-eslint/no-explicit-any
-                payload: any;
-            }>();
-            this.messageCoordinatorEvent = emitter.event((e) => {
-                // Special case a specific message. It must be posted to the internal class, not the webview
-                if (e.message === InteractiveWindowMessages.ConvertUriForUseInWebViewRequest) {
-                    this.postInternalMessageEmitter.fire(e);
-                } else {
-                    this.postEmitter.fire(e);
-                }
-            });
-            this.messageCoordinator = await CommonMessageCoordinator.create(
-                this.notebookIdentity,
-                this.serviceContainer,
-                emitter
-            );
-        }
-        // TODO: May have to update identity somehow.
-=======
         this.messageCoordinator = await CommonMessageCoordinator.create(this.notebookIdentity, this.serviceContainer);
         this.messageCoordinatorEvent = this.messageCoordinator.postMessage((e) => {
             // Special case a specific message. It must be posted to the internal class, not the webview
@@ -94,6 +71,5 @@
                 this.postEmitter.fire(e);
             }
         });
->>>>>>> c8d3c21e
     }
 }