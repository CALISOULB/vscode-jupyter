// Copyright (c) Microsoft Corporation. All rights reserved.
// Licensed under the MIT License.

'use strict';

import { inject, injectable, multiInject, named, optional } from 'inversify';
import { CodeLens, ConfigurationTarget, env, Range, Uri } from 'vscode';
import { DebugProtocol } from 'vscode-debugprotocol';
import { ICommandNameArgumentTypeMapping } from '../../common/application/commands';
import { IApplicationShell, ICommandManager, IDebugService, IDocumentManager } from '../../common/application/types';
import { traceError } from '../../common/logger';
import { IFileSystem } from '../../common/platform/types';

import { IConfigurationService, IDisposable, IOutputChannel } from '../../common/types';
import { DataScience } from '../../common/utils/localize';
import { noop } from '../../common/utils/misc';
import { LogLevel } from '../../logging/levels';
import { captureTelemetry, sendTelemetryEvent } from '../../telemetry';
import { EventName } from '../../telemetry/constants';
import { Commands, JUPYTER_OUTPUT_CHANNEL, Telemetry } from '../constants';
import { IDataViewerFactory } from '../data-viewing/types';
import { DataViewerChecker } from '../interactive-common/dataViewerChecker';
import { IShowDataViewerFromVariablePanel } from '../interactive-common/interactiveWindowTypes';
import { convertDebugProtocolVariableToIJupyterVariable } from '../jupyter/debuggerVariables';
import {
    ICodeWatcher,
    IDataScienceCodeLensProvider,
    IDataScienceCommandListener,
    IJupyterServerUriStorage,
    IJupyterVariableDataProviderFactory,
    INotebookEditorProvider
} from '../types';
import { IVariableViewProvider } from '../variablesView/types';
import { JupyterCommandLineSelectorCommand } from './commandLineSelector';
import { ExportCommands } from './exportCommands';
import { NotebookCommands } from './notebookCommands';
import { JupyterServerSelectorCommand } from './serverSelector';

@injectable()
export class CommandRegistry implements IDisposable {
    private readonly disposables: IDisposable[] = [];
    private dataViewerChecker: DataViewerChecker;
    constructor(
        @inject(IDocumentManager) private documentManager: IDocumentManager,
        @inject(IDataScienceCodeLensProvider) private dataScienceCodeLensProvider: IDataScienceCodeLensProvider,
        @multiInject(IDataScienceCommandListener)
        @optional()
        private commandListeners: IDataScienceCommandListener[] | undefined,
        @inject(ICommandManager) private readonly commandManager: ICommandManager,
        @inject(JupyterServerSelectorCommand) private readonly serverSelectedCommand: JupyterServerSelectorCommand,
        @inject(NotebookCommands) private readonly notebookCommands: NotebookCommands,
        @inject(JupyterCommandLineSelectorCommand)
        private readonly commandLineCommand: JupyterCommandLineSelectorCommand,
        @inject(INotebookEditorProvider) private notebookEditorProvider: INotebookEditorProvider,
        @inject(IDebugService) private debugService: IDebugService,
        @inject(IConfigurationService) private configService: IConfigurationService,
        @inject(IApplicationShell) private appShell: IApplicationShell,
        @inject(IOutputChannel) @named(JUPYTER_OUTPUT_CHANNEL) private jupyterOutput: IOutputChannel,
        @inject(ExportCommands) private readonly exportCommand: ExportCommands,
        @inject(IFileSystem) private readonly fs: IFileSystem,
        @inject(IJupyterVariableDataProviderFactory)
        private readonly jupyterVariableDataProviderFactory: IJupyterVariableDataProviderFactory,
        @inject(IDataViewerFactory) private readonly dataViewerFactory: IDataViewerFactory,
        @inject(IJupyterServerUriStorage) private readonly serverUriStorage: IJupyterServerUriStorage,
        @inject(IVariableViewProvider) private readonly variableViewProvider: IVariableViewProvider // IANHU: Remove
    ) {
        this.disposables.push(this.serverSelectedCommand);
        this.disposables.push(this.notebookCommands);
        this.dataViewerChecker = new DataViewerChecker(configService, appShell);
    }
    public register() {
        this.commandLineCommand.register();
        this.serverSelectedCommand.register();
        this.notebookCommands.register();
        this.exportCommand.register();
        this.registerCommand(Commands.RunAllCells, this.runAllCells);
        this.registerCommand(Commands.RunCell, this.runCell);
        this.registerCommand(Commands.RunCurrentCell, this.runCurrentCell);
        this.registerCommand(Commands.RunCurrentCellAdvance, this.runCurrentCellAndAdvance);
        this.registerCommand(Commands.ExecSelectionInInteractiveWindow, this.runSelectionOrLine);
        this.registerCommand(Commands.RunAllCellsAbove, this.runAllCellsAbove);
        this.registerCommand(Commands.RunCellAndAllBelow, this.runCellAndAllBelow);
        this.registerCommand(Commands.InsertCellBelowPosition, this.insertCellBelowPosition);
        this.registerCommand(Commands.InsertCellBelow, this.insertCellBelow);
        this.registerCommand(Commands.InsertCellAbove, this.insertCellAbove);
        this.registerCommand(Commands.DeleteCells, this.deleteCells);
        this.registerCommand(Commands.SelectCell, this.selectCell);
        this.registerCommand(Commands.SelectCellContents, this.selectCellContents);
        this.registerCommand(Commands.ExtendSelectionByCellAbove, this.extendSelectionByCellAbove);
        this.registerCommand(Commands.ExtendSelectionByCellBelow, this.extendSelectionByCellBelow);
        this.registerCommand(Commands.MoveCellsUp, this.moveCellsUp);
        this.registerCommand(Commands.MoveCellsDown, this.moveCellsDown);
        this.registerCommand(Commands.ChangeCellToMarkdown, this.changeCellToMarkdown);
        this.registerCommand(Commands.ChangeCellToCode, this.changeCellToCode);
        this.registerCommand(Commands.GotoNextCellInFile, this.gotoNextCellInFile);
        this.registerCommand(Commands.GotoPrevCellInFile, this.gotoPrevCellInFile);
        this.registerCommand(Commands.RunAllCellsAbovePalette, this.runAllCellsAboveFromCursor);
        this.registerCommand(Commands.RunCellAndAllBelowPalette, this.runCellAndAllBelowFromCursor);
        this.registerCommand(Commands.RunToLine, this.runToLine);
        this.registerCommand(Commands.RunFromLine, this.runFromLine);
        this.registerCommand(Commands.RunFileInInteractiveWindows, this.runFileInteractive);
        this.registerCommand(Commands.DebugFileInInteractiveWindows, this.debugFileInteractive);
        this.registerCommand(Commands.AddCellBelow, this.addCellBelow);
        this.registerCommand(Commands.RunCurrentCellAndAddBelow, this.runCurrentCellAndAddBelow);
        this.registerCommand(Commands.DebugCell, this.debugCell);
        this.registerCommand(Commands.DebugStepOver, this.debugStepOver);
        this.registerCommand(Commands.DebugContinue, this.debugContinue);
        this.registerCommand(Commands.DebugStop, this.debugStop);
        this.registerCommand(Commands.DebugCurrentCellPalette, this.debugCurrentCellFromCursor);
        this.registerCommand(Commands.CreateNewNotebook, this.createNewNotebook);
        this.registerCommand(Commands.ViewJupyterOutput, this.viewJupyterOutput);
        this.registerCommand(Commands.LatestExtension, this.openPythonExtensionPage);
        this.registerCommand(Commands.EnableDebugLogging, this.enableDebugLogging);
        this.registerCommand(Commands.ResetLoggingLevel, this.resetLoggingLevel);
        this.registerCommand(Commands.ShowDataViewer, this.onVariablePanelShowDataViewerRequest);
        this.registerCommand(
            Commands.EnableLoadingWidgetsFrom3rdPartySource,
            this.enableLoadingWidgetScriptsFromThirdParty
        );
        this.registerCommand(Commands.ClearSavedJupyterUris, this.clearJupyterUris);
        this.registerCommand(Commands.OpenVariableView, this.openVariableView);
<<<<<<< HEAD
        this.registerCommand(Commands.TESTCOMMAND, this.handleTESTCOMMAND);
=======
>>>>>>> cdb5f31f
        if (this.commandListeners) {
            this.commandListeners.forEach((listener: IDataScienceCommandListener) => {
                listener.register(this.commandManager);
            });
        }
    }
    public dispose() {
        this.disposables.forEach((d) => d.dispose());
    }
    private registerCommand<
        E extends keyof ICommandNameArgumentTypeMapping,
        U extends ICommandNameArgumentTypeMapping[E]
        // tslint:disable-next-line: no-any
    >(command: E, callback: (...args: U) => any) {
        const disposable = this.commandManager.registerCommand(command, callback, this);
        this.disposables.push(disposable);
    }

    private getCodeWatcher(file: Uri | undefined): ICodeWatcher | undefined {
        if (file) {
            const possibleDocuments = this.documentManager.textDocuments.filter((d) =>
                this.fs.arePathsSame(d.uri, file)
            );
            if (possibleDocuments && possibleDocuments.length === 1) {
                return this.dataScienceCodeLensProvider.getCodeWatcher(possibleDocuments[0]);
            } else if (possibleDocuments && possibleDocuments.length > 1) {
                throw new Error(DataScience.documentMismatch().format(file.fsPath));
            }
        }

        return undefined;
    }

    private async enableDebugLogging() {
        const previousValue = this.configService.getSettings().logging.level;
        if (previousValue !== LogLevel.Debug) {
            await this.configService.updateSetting('logging.level', 'debug', undefined, ConfigurationTarget.Global);
            this.commandManager.executeCommand('jupyter.reloadVSCode', DataScience.reloadRequired()).then(noop, noop);
        }
    }

    private async resetLoggingLevel() {
        const previousValue = this.configService.getSettings().logging.level;
        if (previousValue !== LogLevel.Error) {
            await this.configService.updateSetting('logging.level', 'error', undefined, ConfigurationTarget.Global);
            this.commandManager.executeCommand('jupyter.reloadVSCode', DataScience.reloadRequired()).then(noop, noop);
        }
    }

    private enableLoadingWidgetScriptsFromThirdParty(): void {
        if (this.configService.getSettings(undefined).widgetScriptSources.length > 0) {
            return;
        }
        // Update the setting and once updated, notify user to restart kernel.
        this.configService
            .updateSetting('widgetScriptSources', ['jsdelivr.com', 'unpkg.com'], undefined, ConfigurationTarget.Global)
            .then(() => {
                // Let user know they'll need to restart the kernel.
                this.appShell
                    .showInformationMessage(DataScience.loadThirdPartyWidgetScriptsPostEnabled())
                    .then(noop, noop);
            })
            .catch(noop);
    }

    private async clearJupyterUris(): Promise<void> {
        return this.serverUriStorage.clearUriList();
    }

    // IANHU: Move over to a variable view command registry?
    private async openVariableView(): Promise<void> {
        //this.commandManager.executeCommand('workbench.action.openView');
        // IANHU: Make an activation command?
        this.commandManager.executeCommand('jupyterViewVariables.focus');
    }

    // IANHU Just for testing, also remove injections required here
    private async handleTESTCOMMAND(): Promise<void> {
        const variableView = this.variableViewProvider.variableView;

        if (variableView) {
            //variableView.getElementById('variable-view-main-panel');;
            const result = await variableView.getElementByIdAsync('variable-view-main-panel');
            traceError(result);
        }
    }

    private async runAllCells(file: Uri | undefined): Promise<void> {
        let codeWatcher = this.getCodeWatcher(file);
        if (!codeWatcher) {
            codeWatcher = this.getCurrentCodeWatcher();
        }
        if (codeWatcher) {
            return codeWatcher.runAllCells();
        } else {
            return;
        }
    }

    private async runFileInteractive(file: Uri): Promise<void> {
        let codeWatcher = this.getCodeWatcher(file);
        if (!codeWatcher) {
            codeWatcher = this.getCurrentCodeWatcher();
        }
        if (codeWatcher) {
            return codeWatcher.runFileInteractive();
        } else {
            return;
        }
    }

    private async debugFileInteractive(file: Uri): Promise<void> {
        let codeWatcher = this.getCodeWatcher(file);
        if (!codeWatcher) {
            codeWatcher = this.getCurrentCodeWatcher();
        }
        if (codeWatcher) {
            return codeWatcher.debugFileInteractive();
        } else {
            return;
        }
    }

    // Note: see codewatcher.ts where the runcell command args are attached. The reason we don't have any
    // objects for parameters is because they can't be recreated when passing them through the LiveShare API
    private async runCell(
        file: Uri,
        startLine: number,
        startChar: number,
        endLine: number,
        endChar: number
    ): Promise<void> {
        const codeWatcher = this.getCodeWatcher(file);
        if (codeWatcher) {
            return codeWatcher.runCell(new Range(startLine, startChar, endLine, endChar));
        }
    }

    private async runAllCellsAbove(file: Uri, stopLine: number, stopCharacter: number): Promise<void> {
        if (file) {
            const codeWatcher = this.getCodeWatcher(file);

            if (codeWatcher) {
                return codeWatcher.runAllCellsAbove(stopLine, stopCharacter);
            }
        }
    }

    private async runCellAndAllBelow(file: Uri | undefined, startLine: number, startCharacter: number): Promise<void> {
        if (file) {
            const codeWatcher = this.getCodeWatcher(file);

            if (codeWatcher) {
                return codeWatcher.runCellAndAllBelow(startLine, startCharacter);
            }
        }
    }

    private async runToLine(): Promise<void> {
        const activeCodeWatcher = this.getCurrentCodeWatcher();
        const textEditor = this.documentManager.activeTextEditor;

        if (activeCodeWatcher && textEditor && textEditor.selection) {
            return activeCodeWatcher.runToLine(textEditor.selection.start.line);
        }
    }

    private async runFromLine(): Promise<void> {
        const activeCodeWatcher = this.getCurrentCodeWatcher();
        const textEditor = this.documentManager.activeTextEditor;

        if (activeCodeWatcher && textEditor && textEditor.selection) {
            return activeCodeWatcher.runFromLine(textEditor.selection.start.line);
        }
    }

    private async runCurrentCell(): Promise<void> {
        const activeCodeWatcher = this.getCurrentCodeWatcher();
        if (activeCodeWatcher) {
            return activeCodeWatcher.runCurrentCell();
        } else {
            return;
        }
    }

    private async runCurrentCellAndAdvance(): Promise<void> {
        const activeCodeWatcher = this.getCurrentCodeWatcher();
        if (activeCodeWatcher) {
            return activeCodeWatcher.runCurrentCellAndAdvance();
        } else {
            return;
        }
    }

    private async runSelectionOrLine(): Promise<void> {
        const activeCodeWatcher = this.getCurrentCodeWatcher();
        if (activeCodeWatcher) {
            return activeCodeWatcher.runSelectionOrLine(this.documentManager.activeTextEditor);
        } else {
            return;
        }
    }

    private async debugCell(
        file: Uri,
        startLine: number,
        startChar: number,
        endLine: number,
        endChar: number
    ): Promise<void> {
        if (file) {
            const codeWatcher = this.getCodeWatcher(file);

            if (codeWatcher) {
                return codeWatcher.debugCell(new Range(startLine, startChar, endLine, endChar));
            }
        }
    }

    @captureTelemetry(Telemetry.DebugStepOver)
    private async debugStepOver(): Promise<void> {
        // Make sure that we are in debug mode
        if (this.debugService.activeDebugSession) {
            this.commandManager.executeCommand('workbench.action.debug.stepOver');
        }
    }

    @captureTelemetry(Telemetry.DebugStop)
    private async debugStop(): Promise<void> {
        // Make sure that we are in debug mode
        if (this.debugService.activeDebugSession) {
            this.commandManager.executeCommand('workbench.action.debug.stop');
        }
    }

    @captureTelemetry(Telemetry.DebugContinue)
    private async debugContinue(): Promise<void> {
        // Make sure that we are in debug mode
        if (this.debugService.activeDebugSession) {
            this.commandManager.executeCommand('workbench.action.debug.continue');
        }
    }

    @captureTelemetry(Telemetry.AddCellBelow)
    private async addCellBelow(): Promise<void> {
        await this.getCurrentCodeWatcher()?.addEmptyCellToBottom();
    }

    private async runCurrentCellAndAddBelow(): Promise<void> {
        this.getCurrentCodeWatcher()?.runCurrentCellAndAddBelow();
    }

    private async insertCellBelowPosition(): Promise<void> {
        this.getCurrentCodeWatcher()?.insertCellBelowPosition();
    }

    private async insertCellBelow(): Promise<void> {
        this.getCurrentCodeWatcher()?.insertCellBelow();
    }

    private async insertCellAbove(): Promise<void> {
        this.getCurrentCodeWatcher()?.insertCellAbove();
    }

    private async deleteCells(): Promise<void> {
        this.getCurrentCodeWatcher()?.deleteCells();
    }

    private async selectCell(): Promise<void> {
        this.getCurrentCodeWatcher()?.selectCell();
    }

    private async selectCellContents(): Promise<void> {
        this.getCurrentCodeWatcher()?.selectCellContents();
    }

    private async extendSelectionByCellAbove(): Promise<void> {
        this.getCurrentCodeWatcher()?.extendSelectionByCellAbove();
    }

    private async extendSelectionByCellBelow(): Promise<void> {
        this.getCurrentCodeWatcher()?.extendSelectionByCellBelow();
    }

    private async moveCellsUp(): Promise<void> {
        this.getCurrentCodeWatcher()?.moveCellsUp();
    }

    private async moveCellsDown(): Promise<void> {
        this.getCurrentCodeWatcher()?.moveCellsDown();
    }

    private async changeCellToMarkdown(): Promise<void> {
        this.getCurrentCodeWatcher()?.changeCellToMarkdown();
    }

    private async changeCellToCode(): Promise<void> {
        this.getCurrentCodeWatcher()?.changeCellToCode();
    }

    private async gotoNextCellInFile(): Promise<void> {
        this.getCurrentCodeWatcher()?.gotoNextCell();
    }

    private async gotoPrevCellInFile(): Promise<void> {
        this.getCurrentCodeWatcher()?.gotoPreviousCell();
    }

    private async runAllCellsAboveFromCursor(): Promise<void> {
        const currentCodeLens = this.getCurrentCodeLens();
        if (currentCodeLens) {
            const activeCodeWatcher = this.getCurrentCodeWatcher();
            if (activeCodeWatcher) {
                return activeCodeWatcher.runAllCellsAbove(
                    currentCodeLens.range.start.line,
                    currentCodeLens.range.start.character
                );
            }
        } else {
            return;
        }
    }

    private async runCellAndAllBelowFromCursor(): Promise<void> {
        const currentCodeLens = this.getCurrentCodeLens();
        if (currentCodeLens) {
            const activeCodeWatcher = this.getCurrentCodeWatcher();
            if (activeCodeWatcher) {
                return activeCodeWatcher.runCellAndAllBelow(
                    currentCodeLens.range.start.line,
                    currentCodeLens.range.start.character
                );
            }
        } else {
            return;
        }
    }

    private async debugCurrentCellFromCursor(): Promise<void> {
        const currentCodeLens = this.getCurrentCodeLens();
        if (currentCodeLens) {
            const activeCodeWatcher = this.getCurrentCodeWatcher();
            if (activeCodeWatcher) {
                return activeCodeWatcher.debugCurrentCell();
            }
        } else {
            return;
        }
    }

    private async createNewNotebook(): Promise<void> {
        await this.notebookEditorProvider.createNew();
    }

    private viewJupyterOutput() {
        this.jupyterOutput.show(true);
    }

    private getCurrentCodeLens(): CodeLens | undefined {
        const activeEditor = this.documentManager.activeTextEditor;
        const activeCodeWatcher = this.getCurrentCodeWatcher();
        if (activeEditor && activeCodeWatcher) {
            // Find the cell that matches
            return activeCodeWatcher.getCodeLenses().find((c: CodeLens) => {
                if (
                    c.range.end.line >= activeEditor.selection.anchor.line &&
                    c.range.start.line <= activeEditor.selection.anchor.line
                ) {
                    return true;
                }
                return false;
            });
        }
    }
    // Get our matching code watcher for the active document
    private getCurrentCodeWatcher(): ICodeWatcher | undefined {
        const activeEditor = this.documentManager.activeTextEditor;
        if (!activeEditor || !activeEditor.document) {
            return undefined;
        }

        // Ask our code lens provider to find the matching code watcher for the current document
        return this.dataScienceCodeLensProvider.getCodeWatcher(activeEditor.document);
    }

    private openPythonExtensionPage() {
        env.openExternal(Uri.parse(`https://marketplace.visualstudio.com/items?itemName=ms-toolsai.jupyter`));
    }

    // Open up our variable viewer using the command that VS Code provides for this
    private async openVariableView(): Promise<void> {
        // For all contributed views vscode creates a command with the format [view ID].focus to focus that view
        // It's the given way to focus a single view so using that here, note that it needs to match the view ID
        return this.commandManager.executeCommand('jupyterViewVariables.focus');
    }
    private async onVariablePanelShowDataViewerRequest(request: IShowDataViewerFromVariablePanel) {
        sendTelemetryEvent(EventName.OPEN_DATAVIEWER_FROM_VARIABLE_WINDOW_REQUEST);
        if (this.debugService.activeDebugSession) {
            const jupyterVariable = convertDebugProtocolVariableToIJupyterVariable(
                request.variable as DebugProtocol.Variable
            );
            try {
                const jupyterVariableDataProvider = await this.jupyterVariableDataProviderFactory.create(
                    jupyterVariable
                );
                const dataFrameInfo = await jupyterVariableDataProvider.getDataFrameInfo();
                const columnSize = dataFrameInfo?.columns?.length;
                if (columnSize && (await this.dataViewerChecker.isRequestedColumnSizeAllowed(columnSize))) {
                    const title: string = `${DataScience.dataExplorerTitle()} - ${jupyterVariable.name}`;
                    await this.dataViewerFactory.create(jupyterVariableDataProvider, title);
                    sendTelemetryEvent(EventName.OPEN_DATAVIEWER_FROM_VARIABLE_WINDOW_SUCCESS);
                }
            } catch (e) {
                sendTelemetryEvent(EventName.OPEN_DATAVIEWER_FROM_VARIABLE_WINDOW_ERROR, undefined, e);
                traceError(e);
                this.appShell.showErrorMessage(e.toString());
            }
        }
    }
}<|MERGE_RESOLUTION|>--- conflicted
+++ resolved
@@ -119,10 +119,7 @@
         );
         this.registerCommand(Commands.ClearSavedJupyterUris, this.clearJupyterUris);
         this.registerCommand(Commands.OpenVariableView, this.openVariableView);
-<<<<<<< HEAD
         this.registerCommand(Commands.TESTCOMMAND, this.handleTESTCOMMAND);
-=======
->>>>>>> cdb5f31f
         if (this.commandListeners) {
             this.commandListeners.forEach((listener: IDataScienceCommandListener) => {
                 listener.register(this.commandManager);
@@ -190,13 +187,6 @@
 
     private async clearJupyterUris(): Promise<void> {
         return this.serverUriStorage.clearUriList();
-    }
-
-    // IANHU: Move over to a variable view command registry?
-    private async openVariableView(): Promise<void> {
-        //this.commandManager.executeCommand('workbench.action.openView');
-        // IANHU: Make an activation command?
-        this.commandManager.executeCommand('jupyterViewVariables.focus');
     }
 
     // IANHU Just for testing, also remove injections required here
