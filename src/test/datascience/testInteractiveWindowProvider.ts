// Copyright (c) Microsoft Corporation. All rights reserved.
// Licensed under the MIT License.
'use strict';
import { inject, injectable, named } from 'inversify';
import * as uuid from 'uuid/v4';
import { Memento, Uri } from 'vscode';
<<<<<<< HEAD
import { IApplicationShell } from '../../client/common/application/types';
=======
import { IApplicationShell, ILiveShareApi, IWorkspaceService } from '../../client/common/application/types';
>>>>>>> 95014cd4
import { IFileSystem } from '../../client/common/platform/types';
import {
    GLOBAL_MEMENTO,
    IConfigurationService,
    IDisposableRegistry,
    IMemento,
    InteractiveWindowMode,
    Resource
} from '../../client/common/types';
import { createDeferred, Deferred } from '../../client/common/utils/async';
import { resetIdentity } from '../../client/datascience/interactive-window/identity';
import { InteractiveWindow } from '../../client/datascience/interactive-window/interactiveWindow';
import { InteractiveWindowProvider } from '../../client/datascience/interactive-window/interactiveWindowProvider';
import { IInteractiveWindow, IInteractiveWindowProvider } from '../../client/datascience/types';
import { IServiceContainer } from '../../client/ioc/types';
import { DataScienceIocContainer } from './dataScienceIocContainer';
import { IMountedWebView } from './mountedWebView';
import { mountConnectedMainPanel } from './testHelpers';
import { WaitForMessageOptions } from './uiTests/helpers';

export interface ITestInteractiveWindowProvider extends IInteractiveWindowProvider {
    getMountedWebView(window: IInteractiveWindow | undefined): IMountedWebView;
    waitForMessage(identity: Uri | undefined, message: string, options?: WaitForMessageOptions): Promise<void>;
}

@injectable()
export class TestInteractiveWindowProvider extends InteractiveWindowProvider implements ITestInteractiveWindowProvider {
    private windowToMountMap = new Map<string, IMountedWebView>();
    private pendingMessageWaits: {
        message: string;
        options?: WaitForMessageOptions;
        deferred: Deferred<void>;
    }[] = [];

    constructor(
        @inject(IServiceContainer) private readonly container: IServiceContainer,
        @inject(IDisposableRegistry) disposables: IDisposableRegistry,
        @inject(IFileSystem) fileSystem: IFileSystem,
        @inject(IConfigurationService) configService: IConfigurationService,
        @inject(IMemento) @named(GLOBAL_MEMENTO) globalMemento: Memento,
        @inject(IApplicationShell) appShell: IApplicationShell,
        @inject(IWorkspaceService) worksapce: IWorkspaceService
    ) {
<<<<<<< HEAD
        super(container, disposables, fileSystem, configService, globalMemento, appShell);
=======
        super(
            liveShare,
            container,
            asyncRegistry,
            disposables,
            fileSystem,
            configService,
            globalMemento,
            appShell,
            worksapce
        );
>>>>>>> 95014cd4

        // Reset our identity IDs when we create a new TestInteractiveWindowProvider
        resetIdentity();
    }

    public getMountedWebView(window: IInteractiveWindow | undefined): IMountedWebView {
        const key = window ? window.identity.toString() : this.windows[0]?.identity.toString();
        if (!this.windowToMountMap.has(key)) {
            throw new Error('Test Failure: Window not mounted yet.');
        }
        return this.windowToMountMap.get(key)!;
    }

    public waitForMessage(identity: Uri | undefined, message: string, options?: WaitForMessageOptions): Promise<void> {
        // We may already have this editor. Check. Undefined may also match.
        const key = identity ? identity.toString() : this.windows[0] ? this.windows[0].identity.toString() : undefined;
        if (key && this.windowToMountMap.has(key)) {
            return this.windowToMountMap.get(key)!.waitForMessage(message, options);
        }

        // Otherwise pend for the next create.
        this.pendingMessageWaits.push({ message, options, deferred: createDeferred() });
        return this.pendingMessageWaits[this.pendingMessageWaits.length - 1].deferred.promise;
    }

    protected create(resource: Resource, mode: InteractiveWindowMode): InteractiveWindow {
        // Generate the mount wrapper using a custom id
        const id = uuid();
        const mounted = this.container
            .get<DataScienceIocContainer>(DataScienceIocContainer)
            .createWebView(() => mountConnectedMainPanel('interactive'), id);

        // Might have a pending wait for message
        if (this.pendingMessageWaits.length) {
            const list = [...this.pendingMessageWaits];
            this.pendingMessageWaits = [];
            list.forEach((p) => {
                mounted
                    .waitForMessage(p.message, p.options)
                    .then(() => {
                        p.deferred.resolve();
                    })
                    .catch((e) => p.deferred.reject(e));
            });
        }

        // Call the real create
        const result = super.create(resource, mode);

        // Associate the real create with our id in order to find the wrapper
        const key = result.identity.toString();
        this.windowToMountMap.set(key, mounted);
        mounted.onDisposed(() => this.windowToMountMap.delete(key));

        // Also need the css request so that other messages can go through
        const webHost = result as InteractiveWindow;
        webHost.setTheme(false);

        return result;
    }
}<|MERGE_RESOLUTION|>--- conflicted
+++ resolved
@@ -4,11 +4,7 @@
 import { inject, injectable, named } from 'inversify';
 import * as uuid from 'uuid/v4';
 import { Memento, Uri } from 'vscode';
-<<<<<<< HEAD
-import { IApplicationShell } from '../../client/common/application/types';
-=======
-import { IApplicationShell, ILiveShareApi, IWorkspaceService } from '../../client/common/application/types';
->>>>>>> 95014cd4
+import { IApplicationShell, IWorkspaceService } from '../../client/common/application/types';
 import { IFileSystem } from '../../client/common/platform/types';
 import {
     GLOBAL_MEMENTO,
@@ -52,21 +48,7 @@
         @inject(IApplicationShell) appShell: IApplicationShell,
         @inject(IWorkspaceService) worksapce: IWorkspaceService
     ) {
-<<<<<<< HEAD
-        super(container, disposables, fileSystem, configService, globalMemento, appShell);
-=======
-        super(
-            liveShare,
-            container,
-            asyncRegistry,
-            disposables,
-            fileSystem,
-            configService,
-            globalMemento,
-            appShell,
-            worksapce
-        );
->>>>>>> 95014cd4
+        super(container, disposables, fileSystem, configService, globalMemento, appShell, worksapce);
 
         // Reset our identity IDs when we create a new TestInteractiveWindowProvider
         resetIdentity();
